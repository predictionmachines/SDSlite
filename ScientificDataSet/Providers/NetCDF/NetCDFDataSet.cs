// Copyright © Microsoft Corporation, All Rights Reserved.
using System;
using System.Collections.Generic;
using System.Diagnostics;
using System.Globalization;
using System.IO;
using System.Reflection;
using System.Runtime.InteropServices;
using System.Text;
using NetCDFInterop;

namespace Microsoft.Research.Science.Data.NetCDF4
{
    /// <summary>
    /// A <see cref="DataSet"/> provider that wraps the NetCDF4 interface.
    /// </summary>
    /// <remarks>
    /// <para>
    /// The provider requires a managed NetCDF.Interop.dll library (either x86 or x64 version, depending on the platform) to work.
    /// The current Scientific DataSet release runtime package includes netcdf4.dll
    /// built from Unidata's source codes for NetCDF Release 4.1.3
    /// with statically linked satellite libraries (including HDF5 1.8.7).
    /// (Default chunk cache size is 32 Mb, number of elements is 1009 and preemption policy is 0.75.)
    /// </para>
    /// <para>
    /// The provider supports variables of any non-negative rank.
    /// </para>
    /// <para>
    /// The provider is associated with the provider name "nc" and extensions ".nc".
    /// </para>
    /// <para>
    /// <see cref="NetCDFDataSet"/> accepts following parameters in the URI
    /// (read about DataSet URIs here: <see cref="DataSet.Open(string)"/>;
    /// about preliminary URI customization <see cref="DataSetUri.Create(string)"/>):
    /// <list type="table">
    /// <listheader>
    ///   <term>Parameter</term>
    ///   <description>Description</description>
    /// </listheader>
    ///  <item>
    ///		<term>file=path_to_file</term>
    ///		<description>Specifies the file to open or create.</description>
    /// </item>
    ///  <item>
    ///		<term>openMode=createNew|create|open|openOrCreate|readOnly</term>
    ///		<description>
    ///		The flag "openMode" specifies how the data set should open a file,
    /// data base or whatever resource it uses to store the data.
    /// Possible values for the flag are:
    /// <list type="table">
    ///		<listheader>
    ///		<term>Mode</term>
    ///		<description>Description</description>
    ///		</listheader>
    ///		<item>
    ///		<term>createNew</term>
    ///		<description>Specifies that the data set should create new resource. If the resource already exists, an exception IOException is thrown.</description>
    ///		</item>
    ///		<item>
    ///		<term>open</term>
    ///		<description>Specifies that the data set should open an existing resource. If the resource does not exist, an exception ResourceNotFoundException is thrown.</description>
    ///		</item>
    ///		<item>
    ///		<term>readOnly</term>
    ///		<description>Specifies that the data set should open an existing resource for reading only. If the resource does not exist, an exception ResourceNotFoundException is thrown.</description>
    ///		</item>
    ///		<item>
    ///		<term>create</term>
    ///		<description>Specifies that the data set should create a new resource. If the resource already exists, it will be re-created.</description>
    ///		</item>
    ///		<item>
    ///		<term>openOrCreate</term>
    ///		<description>Specifies that the data set should open a resource if it exists; otherwise, a new resource should be created.</description>
    ///		</item>
    /// </list>
    ///		</description>
    ///		If the input file is read only, the constructed data set is always read only.
    ///		Consider cloning it into a <see cref="T:MemoryDataSet"/> to modify.
    ///     See <see cref="DataSet.Clone(String)"/>.
    /// </item>
    /// <item>
    ///     <term>deflate=off|store|fastest|fast|normal|good|best</term>
    ///     <description>
    ///     Defines the data compression level. Affects only new variables,
    ///     added to the DataSet.
    ///     Default is <c>normal</c>.
    ///     Example: <c>msds:nc?file=output.nc&amp;openMode=create&amp;deflate=good</c>.
    ///     </description>
    /// </item>
    /// <item>
    ///     <term>trimZero=true|false</term>
    ///     <description>
    ///     Indicates whether the provider should trim trailing zero (\x00 symbol) when reads attribute values or not.
    ///     This enables correct reading of attributes from NetCDF files created by C code with \x00 appended.
    ///     Default is false.
    ///     </description>
    /// </item>
    ///  <item>
    ///		<term>enableRollback=true|false</term>
    ///		<description>Indicates whether the rollback is enabled or not. If enabled, each transaction will
    /// lead to making a back-up of the underlying file for further possible restoration. If disabled, rollback will throw
    /// an exception when it is invoked. Set it for datasets having not only NetCDF variables and consider set it false
    /// to significantly increase performance. Default is true.</description>
    /// </item>
    ///  <item>
    ///		<term>include</term>
    ///		<description>Allows including variables as references from another <see cref="DataSet"/>, defined as a URI,
    ///		into this <see cref="DataSet"/>.
    ///		Example: <c>msds:memory?include=msds%3Acsv%3Ffile%example.csv%23lat%2Clon</c>
    ///		(escaped version of <c>"msds:memory?include=escape[msds:csv?file=example.csv#lat,lon]"</c>)
    ///		includes variables <c>lat</c> and <c>lon</c> from <c>msds:csv?file=example.csv</c>. If variables names are not specified,
    ///		all variables are included.</description>
    /// </item>
    /// </list>
    /// </para>
    /// <para>
    /// The <see cref="NetCDFDataSet"/> provider supports URIs containing a path
    /// and appended through '?' parameters: <c>c:\data\air0.nc?openMode=open&amp;enableRollback=false</c>.
    /// </para>
    /// <para>
    /// In a NetCDF4 file all variables are stored as a set of chunks. The chunk size
    /// must be specified for each new variable and it cannot be changed later. Both read/write performance and output file size depend on the selection of the chunk size.
    /// Too small or too large chunks or wrong shape of a multidimensional chunk, relatively to the actually stored array's size and shape, can decrease performance and increase output file size.
    /// The chunk size selection algorithm, which is implemented in the <see cref="NetCDFDataSet"/>, is aimed at a general case, therefore
    /// we define square chunks with size providing good performance and file size when storing arrays with length from 0 to about a million of elements.
    /// The algorithm parameters are based on empirical analysis.
    /// In short, the chunk size for each dimension is selected in a way to make total chunk size in bytes from 8 Kb to 128 Kb maximum;
    /// if it is impossible, chunk size in bytes must be the greatest possible, but less than 8 Kb.
    /// </para>
    /// <para>
    /// If you need performance tuning, or you have a stretched array which doesn't fit well into square chunks, you should manually set the chunk size.
    /// To enable it, <see cref="NetCDFDataSet"/> implements the <see cref="IChunkSizesAdjustable"/> interface.
    /// </para>
    /// <para>
    /// Names. If a variable name is not complied with NetCDF naming rules,
    /// its simplified version is used at the NetCDF layer, but through the <see cref="DataSet"/> it is still visible
    /// unmodified.
    /// </para>
    /// <para>
    /// <see cref="DateTime"/> support.
    /// Since the unmanaged NetCDF4 doesn't support a date/time type, it is internally stored
    /// as a double variable with special attribute
    /// <c>Units = "100-nanosecond intervals that have elapsed since 12:00:00 midnight, January 1, 0001"</c>.
    /// NetCDF variables with this attribute are loaded as <see cref="DateTime"/> variables.
    /// In the current release, any other units descriptions are not considered as a date/time and
    /// hence the variable's final type of data is <see cref="Double"/>.
    /// </para>
    /// <example>
    /// The following example creates an empty <see cref="NetCDFDataSet"/> for a new data file:
    /// <code>
    /// using (DataSet ds = DataSet.Open("msds:nc?file=example.nc&amp;openMode=create"))
    ///	{
    ///		// Working with ds . . .
    ///	}
    /// </code>
    /// </example>
    /// <para><see cref="NetCDFDataSet"/> implements interface <see cref="IChunkSizesAdjustable"/>, therefore it allows
    /// a user to choose size explicitly. See remarks for the <see cref="IChunkSizesAdjustable"/> fore details.</para>
    /// <para>There is an issue in the current version of NetCDF library: when defining a variable depending on a new dimension with name
    /// equal to a name of already existing variable, it fails. The only known solution is first to define the variable with this dimension, and
    /// then the variable with that dimension's name.</para>
    /// </remarks>
    [DataSetProviderName("nc")]
    [DataSetProviderFileExtension(".nc")]
    [DataSetProviderUriTypeAttribute(typeof(NetCDFUri))]
    public class NetCDFDataSet : DataSet, IChunkSizesAdjustable
    {
        #region Private Fields

        /// <summary>
        /// Filters trace messages related to the DataSet.
        /// </summary>
        internal static TraceSwitch TraceNetCDFDataSet = DataSet.TraceDataSet;

        internal new const int GlobalMetadataVariableID = DataSet.GlobalMetadataVariableID;

        private int ncid = -1;
        private bool initializing = true; // means that we're inializing schema from the file
        private bool rollbackEnabled = false;
        private bool trimTrailingZero;

        private int defaultCacheSize = 32 * 1024 * 1024; // 32 Mb
        private int defaultCacheNElems = 1009;
        private float defaultCachePreemption = 0.75f;

        private string tempFileName = null;

        private int[] chunkSizes;
        private DeflateLevel deflate = DeflateLevel.Off;

        internal const string dateTimeUnits = "100-nanosecond intervals that have elapsed since 12:00:00 midnight, January 1, 0001";


        #endregion

        #region Ctors

        /// <summary>
        /// Initializes new instance of the NetCDFDataSet class.
        /// </summary>
        /// <param name="uri">DataSet URI (see remarks for <see cref="NetCDFDataSet"/>).</param>
        /// <remarks>
        /// <para>
        /// If the file specified by <paramref name="fileName"/> exists, the NetCDF will be
        /// initialized with that file. Otherwise, the new file will be created and
        /// the resulting NetCDFDataSet will be empty.
        /// </para>
        /// <para>
        /// This constructor sets the property <see cref="RollbackEnabled"/> to false
        /// thus allows to work with large scale files.
        /// </para>
        /// </remarks>
        public NetCDFDataSet(string uri)
            : base(false, true)
        {
            RollbackEnabled = false;

            if (DataSetUri.IsDataSetUri(uri))
                this.uri = new NetCDFUri(uri);
            else
                this.uri = NetCDFUri.FromFileName(uri);
            DataSetUri.NormalizeUri(this.uri);

            rollbackEnabled = ((NetCDFUri)this.uri).EnableRollback;
            deflate = ((NetCDFUri)this.uri).Deflate;
            trimTrailingZero = ((NetCDFUri)this.uri).TrimTrailingZero;

            Debug.WriteLineIf(TraceNetCDFDataSet.TraceInfo, "Deflate mode: " + deflate);

            if (((NetCDFUri)this.uri).Url.Length > 0) {
                InitializeFromUrl(((NetCDFUri)this.uri).Url);
            } else {
                ResourceOpenMode openMode = this.uri.GetOpenModeOrDefault(ResourceOpenMode.OpenOrCreate);
                InitializeFromFile(((NetCDFUri)this.uri).FileName, openMode);
            }
        }

        /// <summary>
        /// Initializes new instance of the NetCDFDataSet class.
        /// </summary>
        /// <param name="uri">DataSet URI (see remarks for <see cref="NetCDFDataSet"/>).</param>
        /// <param name="openMode">The open mode (see
        /// <seealso cref="Microsoft.Research.Science.Data.ResourceOpenMode"/>).</param>
        /// <remarks>
        /// <para>
        /// This constructor sets the property <see cref="RollbackEnabled"/> to false
        /// thus allows to work with large scale files.
        /// </para>
        /// </remarks>
        public NetCDFDataSet(string uri, ResourceOpenMode openMode)
        {
            RollbackEnabled = false;

            if (DataSetUri.IsDataSetUri(uri))
                this.uri = new NetCDFUri(uri);
            else
                this.uri = NetCDFUri.FromFileName(uri);
            DataSetUri.NormalizeUri(this.uri);

            rollbackEnabled = ((NetCDFUri)this.uri).EnableRollback;
            deflate = ((NetCDFUri)this.uri).Deflate;
            trimTrailingZero = ((NetCDFUri)this.uri).TrimTrailingZero;
<<<<<<< HEAD
            InitializeFromFile(((NetCDFUri)this.uri).FileName, openMode);
=======

            if (((NetCDFUri)this.uri).Url.Length > 0) {
                InitializeFromUrl(((NetCDFUri)this.uri).Url);
            } else {
                InitializeFromFile(((NetCDFUri)this.uri).FileName, openMode);
            }
        }

        private void LoadMetadata(string fileName)
        {
            int res;
            //********************************************************
            // Loading schema
            int ndims, nvars, ngatts, unlimdimid;
            res = NetCDF.nc_inq(ncid, out ndims, out nvars, out ngatts, out unlimdimid);
            HandleResult(res);

            Debug.WriteLineIf(NetCDFDataSet.TraceNetCDFDataSet.TraceInfo, String.Format("NetCDF dataset {0} opened: {1} dimensions, {2} variables, {3} global attributes.",
                fileName, ndims, nvars, ngatts));

            /********************************************************
            // Reading Global Attributes
            int nattrs;
            res = NetCDF.nc_inq_varnatts(ncid, NetCDF.NC_GLOBAL, out nattrs);
            AttributeTypeMap atm = new AttributeTypeMap(ncid, NetCDF.NC_GLOBAL);
            NetCDFDataSet.HandleResult(res);
            MetadataDictionary globalMetadata = Metadata;
            for (int i = 0; i < nattrs; i++)
            {
                // Name
                StringBuilder attName = new StringBuilder(512);
                res = NetCDF.nc_inq_attname(ncid, NetCDF.NC_GLOBAL, i, attName);
                NetCDFDataSet.HandleResult(res);
                string aname = attName.ToString();

                // Skip out internal attribute
                if (aname == AttributeTypeMap.AttributeName)
                    continue;

                // Type
                object value = ReadNetCdfAttribute(NetCDF.NC_GLOBAL, aname, atm);
                globalMetadata[aname] = value;
            } /**/

            //********************************************************
            // Loading variables
            int[] varIds = new int[nvars];
            res = NetCDF.nc_inq_varids(ncid, out nvars, varIds);
            HandleResult(res);

            for (int i = 0; i < nvars; i++)
            {
                Variable var = ReadNetCdfVariable(varIds[i]);
                AddVariableToCollection(var);
            }

            Variable globalMetaVar = new NetCDFGlobalMetadataVariable(this);
            AddVariableToCollection(globalMetaVar);

            //********************************************************
            // Loading coordinate systems
            // CS stored in two places: as global attributes and as variable's attributes
            // for backward compatibility. We're going to use the global attributes,
            // as it works even when there is no any variable containing the coordinate system.
            for (int i = 0; ; i++)
            {
                string attName = "coordinates" + (i + 1).ToString();

                // Inquire information about cs attribute
                NcType type;
                IntPtr len;
                res = NetCDF.nc_inq_att(ncid, NcConst.NC_GLOBAL, attName, out type, out len);
                if (res == (int)ResultCode.NC_ENOTATT) // that's all: no more cs
                    break;
                if (res != (int)ResultCode.NC_NOERR) // an error has occurred
                    HandleResult(res);

                if (type != NcType.NC_CHAR)
                    throw new Exception("Coordinate system defining attribute is not a string");

                // Getting the value of the attribute
                string attValue = NcGetAttText(ncid, NcConst.NC_GLOBAL, attName, (int)len, out res);
                HandleResult(res);

                string[] items = attValue.Split(' ');
                string csName = items[0]; // csname axis1 axis2 ...

                // Creating the coordinate system instance
                Variable[] axes = new Variable[items.Length - 1];
                bool csFound = true;
                for (int j = 1; j < items.Length; j++) // axes names
                {
                    int aid;
                    Variable a;
                    if (int.TryParse(items[j], out aid))
                    {
                        csFound = Variables.TryGetByID(aid, out a);
                        if (!csFound) break;
                        a = Variables.GetByID(aid);
                    }
                    else
                    {
                        csFound = ContainsRecent(Variables, items[j]);
                        if (!csFound) break;
                        a = Variables[items[j], SchemaVersion.Recent];
                    }
                    axes[j - 1] = a;
                }
                if (!csFound) break;
                CoordinateSystem cs = CreateCoordinateSystem(csName, axes);
            }

            // Loading coordinate systems for variable's metadata (backward compatibility)
            foreach (Variable var in Variables)
            {
                if (var.Metadata.ContainsKey("coordinates", SchemaVersion.Recent) &&
                    !var.Metadata.ContainsKey("coordinatesName", SchemaVersion.Recent))
                {
                    string[] axes = var.Metadata["coordinates", SchemaVersion.Recent].ToString().Split(' ');
                    List<Variable> axesList = new List<Variable>();
                    bool axisNotFound = false;
                    foreach (var axis in axes)
                    {
                        try
                        {
                            Variable a = Variables[axis, SchemaVersion.Recent];
                            axesList.Add(a);
                        }
                        catch
                        {
                            Trace.WriteLineIf(TraceNetCDFDataSet.TraceError, "Coordinate named " + axis + " is not found in nc file");
                            axisNotFound = true;
                            break;
                        }
                    }
                    if (!axisNotFound)
                    {
                        // This is a standart NC file without SDS coordinate systems metadata!
                        //string csName = "_cs_" + var.Name + "_" + (Guid.NewGuid()).ToString();
                        //CreateCoordinateSystem(csName, axesList.ToArray());
                        break;
                    }
                }
            }

            // Adding coordinate systems to variables
            foreach (Variable var in Variables)
            {
                // Each variable has an entry named coordinates#Name, # - integer index
                var.Metadata.ForEach(
                    delegate (KeyValuePair<string, object> entry)
                    {
                        if (!entry.Key.StartsWith("coordinates") || !entry.Key.EndsWith("Name"))
                            return;

                        try
                        {
                            CoordinateSystem cs = CoordinateSystems[(string)entry.Value, SchemaVersion.Recent];
                            var.AddCoordinateSystem(cs);
                        }
                        catch (Exception ex)
                        {
                            Trace.WriteLineIf(TraceNetCDFDataSet.TraceError, "Coordinate system with name " + entry.Value + " not found");
                        }
                    },
                    SchemaVersion.Proposed);
            }
        } // eo if exists

        private void InitializeFromUrl(string url)
        {
            try
            {
                initializing = true;
                int res;

                if (NetCDFDataSet.TraceNetCDFDataSet.TraceInfo)
                {
                    IntPtr cacheSize, nelems;
                    float preemption;
                    if (NetCDF.nc_get_chunk_cache(out cacheSize, out nelems, out preemption) == (int)ResultCode.NC_NOERR)
                    {
                        string s = String.Format("NetCDF chunk cache size: {0}, nelems: {1}, preemption: {2}", cacheSize, nelems, preemption);
                        Trace.WriteLineIf(NetCDFDataSet.TraceNetCDFDataSet.TraceInfo, s);
                    }
                }

                res = NetCDF.nc_open_chunked(url, CreateMode.NC_NOWRITE /*| NetCDF.CreateMode.NC_SHARE*/, out ncid, new IntPtr(defaultCacheSize), new IntPtr(defaultCacheNElems), defaultCachePreemption);
                HandleResult(res);

                LoadMetadata(url);
                Commit();

                SetCompleteReadOnly();
                initializing = false;
            }
            finally
            {
                IsAutocommitEnabled = false;
            }
>>>>>>> e2205b84
        }

        private void InitializeFromFile(string fileName, ResourceOpenMode openMode)
        {
            bool autoCommit = IsAutocommitEnabled;
            IsAutocommitEnabled = false;
            try
            {
                initializing = true;
                int res;

<<<<<<< HEAD
                bool exists = true;
                bool isUrl = false;

                if (((NetCDFUri)this.uri).FileName.StartsWith("http")) {
                    openMode = ResourceOpenMode.ReadOnly;
                    isUrl = true;
                } else {
                    exists = File.Exists(fileName);
                }
=======
                bool exists = File.Exists(fileName);
>>>>>>> e2205b84

                if (openMode == ResourceOpenMode.Create && exists)
                {
                    File.Delete(fileName);
                    exists = false;
                }

                if (NetCDFDataSet.TraceNetCDFDataSet.TraceInfo)
                {
                    IntPtr cacheSize, nelems;
                    float preemption;
                    if (NetCDF.nc_get_chunk_cache(out cacheSize, out nelems, out preemption) == (int)ResultCode.NC_NOERR)
                    {
                        string s = String.Format("NetCDF chunk cache size: {0}, nelems: {1}, preemption: {2}", cacheSize, nelems, preemption);
                        Trace.WriteLineIf(NetCDFDataSet.TraceNetCDFDataSet.TraceInfo, s);
                    }
                }

                // Opening or creating file
                if (exists)
                {
                    if (openMode == ResourceOpenMode.CreateNew)
                        throw new IOException("The open mode is createNew but the file already exists");

<<<<<<< HEAD
                    if (!isUrl && ((File.GetAttributes(fileName) & FileAttributes.ReadOnly) != 0) && openMode != ResourceOpenMode.ReadOnly)
=======
                    if ((File.GetAttributes(fileName) & FileAttributes.ReadOnly) != 0 && openMode != ResourceOpenMode.ReadOnly)
>>>>>>> e2205b84
                    {
                        openMode = ResourceOpenMode.ReadOnly;
                        Trace.WriteLineIf(TraceNetCDFDataSet.TraceWarning, "NetCDFDataSet: Opening file in read only mode");
                    }

                    if (openMode == ResourceOpenMode.ReadOnly)
                        res = NetCDF.nc_open_chunked(fileName, CreateMode.NC_NOWRITE /*| NetCDF.CreateMode.NC_SHARE*/, out ncid, new IntPtr(defaultCacheSize), new IntPtr(defaultCacheNElems), defaultCachePreemption);
                    else
                        res = NetCDF.nc_open_chunked(fileName, CreateMode.NC_WRITE /*| NetCDF.CreateMode.NC_SHARE*/, out ncid, new IntPtr(defaultCacheSize), new IntPtr(defaultCacheNElems), defaultCachePreemption);
                }
                else
                {
                    if (openMode == ResourceOpenMode.Open || openMode == ResourceOpenMode.ReadOnly)
                        throw new ResourceNotFoundException(fileName);

                    if (!Path.IsPathRooted(fileName))
                        fileName = Path.Combine(Environment.CurrentDirectory, fileName);
                    res = NetCDF.nc_create_chunked(fileName, CreateMode.NC_NETCDF4 | CreateMode.NC_CLOBBER /*| NetCDF.CreateMode.NC_SHARE*/, out ncid, new IntPtr(defaultCacheSize), new IntPtr(defaultCacheNElems), defaultCachePreemption);

                    Variable globalMetaVar = new NetCDFGlobalMetadataVariable(this);
                    AddVariableToCollection(globalMetaVar);
                }

                HandleResult(res);

                if (exists) LoadMetadata(fileName);

                Commit();

                if (openMode == ResourceOpenMode.ReadOnly)
                    SetCompleteReadOnly();
                initializing = false;
            }
            finally
            {
                IsAutocommitEnabled = autoCommit;
            }
        }

        private static bool ContainsRecent(ReadOnlyVariableCollection vars, string var)
        {
            try
            {
                var v = vars[var, SchemaVersion.Recent];
                return true;
            }
            catch
            {
                return false;
            }
        }

        /// <summary>
        ///
        /// </summary>
        /// <param name="fileName"></param>
        /// <param name="enableRollback">
        /// Gets or sets the value indicating if rollback is enabled. If it does, the each transaction will
        /// lead to copying source file for further possible restoraition. If it doesn't, the rollback will throw
        /// an exception in case of its invoke. Set it only for data sets having not NetCDF variables.
        /// </param>
        /// <returns></returns>
        internal static NetCDFDataSet Open(string fileName, bool enableRollback)
        {
            NetCDFDataSet nc = new NetCDFDataSet(fileName, ResourceOpenMode.Open);
            nc.RollbackEnabled = enableRollback;
            return nc;
        }

        /// <summary>
        ///
        /// </summary>
        /// <param name="fileName"></param>
        /// <param name="enableRollback">
        /// Gets or sets the value indicating if rollback is enabled. If it does, the each transaction will
        /// lead to copying source file for further possible restoraition. If it doesn't, the rollback will throw
        /// an exception in case of its invoke. Set it only for data sets having not NetCDF variables.
        /// </param>
        /// <returns></returns>
        internal static NetCDFDataSet Create(string fileName, bool enableRollback)
        {
            NetCDFDataSet nc = new NetCDFDataSet(fileName, ResourceOpenMode.Create);
            nc.RollbackEnabled = enableRollback;
            return nc;
        }

        #endregion

        #region Properties

        internal DeflateLevel Deflate
        {
            get { return deflate; }
        }

        /// <summary>
        /// Gets or sets the value indicating if rollback is enabled. If it does, the each transaction will
        /// lead to copying source file for further possible restoraition. If it doesn't, the rollback will throw
        /// an exception in case of its invoke. Set it only for data sets having not NetCDF variables.
        /// </summary>
        internal bool RollbackEnabled
        {
            get { return rollbackEnabled; }
            set { rollbackEnabled = value; }
        }

        internal int NcId { get { return ncid; } }

        internal bool Initializing { get { return initializing; } }

        #endregion

        #region Overriden Methods

        /// <summary>
        ///
        /// </summary>
        /// <typeparam name="DataType"></typeparam>
        /// <param name="varName"></param>
        /// <param name="dims"></param>
        /// <returns></returns>
        protected override Variable<DataType> CreateVariable<DataType>(string varName, string[] dims)
        {
            StartChanges();

            return (Variable<DataType>)CreateNetCdfVariable(varName, dims, typeof(DataType));
        }

        /// <summary>
        ///
        /// </summary>
        protected override void OnTransactionOpened()
        {
            /* Storing existing file for possible rollback */
            if (!initializing && rollbackEnabled)
            {
                tempFileName = Path.GetTempFileName();

                int res = NetCDF.nc_close(ncid);
                HandleResult(res);

                File.Copy(((NetCDFUri)this.uri).FileName, tempFileName, true);

                res = NetCDF.nc_open(((NetCDFUri)this.uri).FileName, CreateMode.NC_WRITE, out ncid);
                HandleResult(res);
                // After the open, dimensions id can change.
                UpdateDimIds();
            }
        }

        private void UpdateDimIds()
        {
            // After the open, dimensions id can change.
            foreach (var var in this.variables)
            {
                INetCDFVariable ncVar = var as INetCDFVariable;
                if (ncVar != null)
                    ncVar.UpdateDimiIds();
            }
        }

        /// <summary>
        ///
        /// </summary>
        /// <param name="changes"></param>
        /// <returns></returns>
        protected override bool OnPrecommitting(DataSet.Changes changes)
        {
            if (initializing) return true;

            int res = NetCDF.nc_redef(ncid);
            return true;
        }
        /// <summary>
        ///
        /// </summary>
        /// <param name="changes"></param>
        protected override void OnPrecommit(DataSet.Changes changes)
        {
            if (initializing) return;

            // Saving proposed coordinate systems as global attributes
            var proposedCS = GetCoordinateSystems(SchemaVersion.Proposed);
            if (proposedCS.Count > 0)
            {
                // saving global attribute: csname axis1.ID axis2.ID etc
                for (int i = 0; i < proposedCS.Count; i++)
                {
                    CoordinateSystem cs = proposedCS[i];
                    if (Array.Exists(cs.AxesArray, a => !(a is INetCDFVariable)))
                        continue; // saving cs with native axes only

                    string attName = "coordinates" + (i + 1).ToString();
                    StringBuilder attValue = new StringBuilder(cs.Name);
                    foreach (var axis in cs.Axes)
                    {
                        attValue.Append(' ');
                        attValue.Append(axis.ID);
                    }

                    WriteNetCdfAttribute(NcConst.NC_GLOBAL, attName, attValue.ToString(), null);
                }
            }
        }
        /// <summary>
        ///
        /// </summary>
        protected override void OnCommit()
        {
            if (initializing) return;

            int res;
            res = NetCDF.nc_enddef(ncid);
            res = NetCDF.nc_sync(ncid);
            HandleResult(res);

            if (tempFileName != null && File.Exists(tempFileName))
                File.Delete(tempFileName);
            tempFileName = null;
        }
        /// <summary>
        ///
        /// </summary>
        protected override void OnRollback()
        {
            if (initializing) return;
            if (!rollbackEnabled)
                throw new Exception("Rollback is disabled due to performance requirements. Set RollbackEnabled property to true to enable it.");

            if (tempFileName != null && File.Exists(tempFileName))
            {
                int res = NetCDF.nc_close(ncid);
                HandleResult(res);

                string fileName = ((NetCDFUri)this.uri).FileName;
                int tries = 1000;
                do
                {
                    try
                    {
                        File.Delete(fileName);
                        File.Move(tempFileName, fileName);
                        tempFileName = null;
                    }
                    catch (IOException ex)
                    {
                        Trace.WriteLineIf(TraceNetCDFDataSet.TraceWarning, "The underlying file is locked by another application. Retrying operation...");
                        System.Threading.Thread.Sleep(10);
                        if (--tries == 0)
                        {
                            File.Delete(tempFileName);
                            tempFileName = null;
                            throw new DataSetException("Cannot update the underlying file for it is locked by another application", ex);
                        }
                    }
                } while (tempFileName != null);
                res = NetCDF.nc_open(fileName, CreateMode.NC_WRITE /*| NetCDF.CreateMode.NC_SHARE*/, out ncid);
                HandleResult(res);
                UpdateDimIds();
            }
        }

        #endregion

        #region Utils

        /// <summary>
        ///
        /// </summary>
        protected override void Dispose(bool disposing)
        {
            if (ncid >= 0)
            {
                try
                {
                    int res = NetCDF.nc_close(ncid);
                    if (disposing)
                        HandleResult(res);
                    if (tempFileName != null)
                        File.Delete(tempFileName);
                }
                catch (Exception ex)
                {
                    Trace.WriteLineIf(TraceNetCDFDataSet.TraceError, "NetCDF Dispose exception: " + ex.Message);
                }
            }
            base.Dispose(disposing);
        }

        private Variable ReadNetCdfVariable(int varid)
        {
            NcType type;
            Type clrType;
            int res = NetCDF.nc_inq_vartype(ncid, varid, out type);
            NetCDFDataSet.HandleResult(res);

            clrType = NetCDF.GetCLRType(type);

            // Int64: old files were written with this type for DateTime.
            // Double is more correct and is used recently.
            // Remove it in near future.
            if (type == NcType.NC_INT64 || type == NcType.NC_DOUBLE)
            {
                // It might be DateTime as well
                NcType atype;
                IntPtr alen1;
                res = NetCDF.nc_inq_att(ncid, varid, "Units", out atype, out alen1);
                int alen = (int)alen1;
                if (res == (int)ResultCode.NC_NOERR && atype == NcType.NC_CHAR)
                {
                    string units = NcGetAttText(ncid, varid, "Units", alen, out res);
                    HandleResult(res);

                    if (units == dateTimeUnits)
                        clrType = typeof(DateTime);
                }
                else if (res != (int)ResultCode.NC_ENOTATT)
                {
                    HandleResult(res);
                }
            }
            else if (type == NcType.NC_UBYTE) // might be bool as well
            {
                NcType atype;
                IntPtr alen1;
                res = NetCDF.nc_inq_att(ncid, varid, AttributeTypeMap.AttributeVarSpecialType, out atype, out alen1);
                int alen = (int)alen1;
                if (res == (int)ResultCode.NC_NOERR && atype == NcType.NC_CHAR)
                {
                    string specType = NcGetAttText(ncid, varid, AttributeTypeMap.AttributeVarSpecialType, alen, out res);
                    HandleResult(res);

                    if (specType == typeof(Boolean).ToString())
                        clrType = typeof(Boolean);
                }
                else if (res != (int)ResultCode.NC_ENOTATT)
                {
                    HandleResult(res);
                }
            }

            Variable v = (Variable)typeof(NetCdfVariable<>).MakeGenericType(clrType).
                GetMethod("Read", BindingFlags.NonPublic | BindingFlags.Static).
                Invoke(null, new object[] { this, varid });
            return v;
        }

        private Variable CreateNetCdfVariable(string name, string[] dims, Type dataType)
        {
            Variable v = (Variable)typeof(NetCdfVariable<>).MakeGenericType(dataType).
                GetMethod("Create", BindingFlags.NonPublic | BindingFlags.Static).
                Invoke(null, new object[] { this, name, dims });
            return v;
        }
        
        internal object ReadNetCdfAttribute(int varid, string aname, AttributeTypeMap atm)
        {
            NcType type;
            IntPtr len1;
            int res = NetCDF.nc_inq_att(NcId, varid, aname, out type, out len1);
            int len = (int)len1;
            NetCDFDataSet.HandleResult(res);
            object value;
            switch (type)
            {
                case NcType.NC_UBYTE:
                    bool bcustomType = (atm != null && atm.Contains(aname));
                    if (bcustomType && atm[aname] == null)
                    {
                        value = null;
                    }
                    else
                    {
                        byte[] bvalue = new byte[len];
                        res = NetCDF.nc_get_att_uchar(ncid, varid, aname, bvalue);
                        if (len == 1 && (atm == null || !atm.IsArray(aname)))
                        {
                            if (bcustomType && atm[aname] == typeof(bool))
                                value = bvalue[0] > 0; // bool
                            else
                                value = bvalue[0]; // byte
                        }
                        else
                        {
                            if (bcustomType && atm[aname] == typeof(bool[]))
                                value = Array.ConvertAll(bvalue, p => p > 0); // bool[]
                            else
                                value = bvalue; // byte[]
                        }
                        NetCDFDataSet.HandleResult(res);
                    }
                    break;
                case NcType.NC_BYTE:
                    sbyte[] sbvalue = new sbyte[len];
                    res = NetCDF.nc_get_att_schar(ncid, varid, aname, sbvalue);
                    if (len == 1 && (atm == null || !atm.IsArray(aname)))
                        value = sbvalue[0]; // byte
                    else
                        value = sbvalue;
                    NetCDFDataSet.HandleResult(res);
                    break;
                case NcType.NC_CHAR:
                    string strvalue = NcGetAttText(ncid, varid, aname, len, out res);
                    NetCDFDataSet.HandleResult(res);
                    if (atm != null && atm.Contains(aname))
                    {
                        if (atm[aname] == typeof(DateTime[]))
                            value = StringToDateTimes(strvalue);
                        else if (atm[aname] == typeof(DateTime))
                            value = StringToDateTimes(strvalue)[0];
                        else
                            value = strvalue;

                    }
                    else
                    {
                        value = trimTrailingZero ? strvalue.TrimEnd('\0') : strvalue;
                    }
                    break;
                case NcType.NC_STRING:
                    string[] strings = new string[len];
                    res = NetCDF.nc_get_att_string(NcId, varid, aname, strings);
                    NetCDFDataSet.HandleResult(res);
                    if (atm != null && atm.Contains(aname) && atm[aname] == null)
                    {
                        value = null;
                    }
                    else // not string[]
                    {
                        if (trimTrailingZero)
                        {
                            // Trimming '\0' that could be appended by C code
                            for (int i = 0; i < len; i++)
                            {
                                strings[i] = strings[i].TrimEnd('\0');
                            }
                        }
                        value = strings;
                    }

                    break;
                case NcType.NC_SHORT:
                    short[] svalue = new short[len];
                    res = NetCDF.nc_get_att_short(NcId, varid, aname, svalue);
                    if (len == 1 && (atm == null || !atm.IsArray(aname)))
                        value = svalue[0];
                    else
                        value = svalue;
                    NetCDFDataSet.HandleResult(res);
                    break;
                case NcType.NC_USHORT:
                    ushort[] usvalue = new ushort[len];
                    res = NetCDF.nc_get_att_ushort(NcId, varid, aname, usvalue);
                    if (len == 1 && (atm == null || !atm.IsArray(aname)))
                        value = usvalue[0];
                    else
                        value = usvalue;
                    NetCDFDataSet.HandleResult(res);
                    break;
                case NcType.NC_INT:
                    int[] ivalue = new int[len];
                    res = NetCDF.nc_get_att_int(NcId, varid, aname, ivalue);
                    if (len == 1 && (atm == null || !atm.IsArray(aname)))
                        value = ivalue[0];
                    else
                        value = ivalue;
                    NetCDFDataSet.HandleResult(res);
                    break;
                case NcType.NC_UINT:
                    uint[] uivalue = new uint[len];
                    res = NetCDF.nc_get_att_uint(NcId, varid, aname, uivalue);
                    if (len == 1 && (atm == null || !atm.IsArray(aname)))
                        value = uivalue[0];
                    else
                        value = uivalue;
                    NetCDFDataSet.HandleResult(res);
                    break;
                case NcType.NC_INT64:
                    Int64[] livalue = new Int64[len];
                    res = NetCDF.nc_get_att_longlong(NcId, varid, aname, livalue);
                    if (len == 1 && (atm == null || !atm.IsArray(aname)))
                        value = livalue[0];
                    else
                        value = livalue;
                    NetCDFDataSet.HandleResult(res);
                    break;
                case NcType.NC_UINT64:
                    UInt64[] ulivalue = new UInt64[len];
                    res = NetCDF.nc_get_att_ulonglong(NcId, varid, aname, ulivalue);
                    if (len == 1 && (atm == null || !atm.IsArray(aname)))
                        value = ulivalue[0];
                    else
                        value = ulivalue;
                    NetCDFDataSet.HandleResult(res);
                    break;
                case NcType.NC_FLOAT:
                    float[] fvalue = new float[len];
                    res = NetCDF.nc_get_att_float(NcId, varid, aname, fvalue);
                    if (len == 1 && (atm == null || !atm.IsArray(aname))) value = fvalue[0];
                    else value = fvalue;
                    NetCDFDataSet.HandleResult(res);
                    break;
                case NcType.NC_DOUBLE:
                    double[] dvalue = new double[len];
                    res = NetCDF.nc_get_att_double(NcId, varid, aname, dvalue);
                    if (len == 1 && (atm == null || !atm.IsArray(aname))) value = dvalue[0];
                    else value = dvalue;
                    NetCDFDataSet.HandleResult(res);
                    break;
                default:
                    throw new NotSupportedException("Invalid attribute type value");
            }
            return value;
        }

        internal static string NcGetAttText(int ncid, int varid, string aname, int len, out int res)
        {
            string strvalue = null;
            res = NetCDF.nc_get_att_text(ncid, varid, aname, out strvalue, len);
            NetCDFDataSet.HandleResult(res);
            return strvalue;
        }

        internal static int NcPutAttText(int ncid, int varid, string aname, string value)
        {
            int res = NetCDF.nc_put_att_text(ncid, varid, aname, value);
            NetCDFDataSet.HandleResult(res);
            return res;
        }

        internal static string DateTimesToString(DateTime[] dates)
        {
            StringBuilder sb = new StringBuilder();
            for (int i = 0; i < dates.Length; i++)
            {
                sb.Append(dates[i].ToString(CultureInfo.InvariantCulture));
                if (i < dates.Length - 1)
                    sb.Append('|');
            }
            return sb.ToString();
        }

        internal static DateTime[] StringToDateTimes(string s)
        {
            if (String.IsNullOrEmpty(s)) return new DateTime[0];
            string[] items = s.Split('|');
            DateTime[] result = new DateTime[items.Length];
            for (int i = 0; i < items.Length; i++)
                result[i] = DateTime.Parse(items[i], CultureInfo.InvariantCulture);
            return result;
        }


        /// <summary>
        /// Writes an attribute of an arbitrary type for a given variable.
        /// </summary>
        internal void WriteNetCdfAttribute(int varid, string name, object value, AttributeTypeMap atm)
        {
            if (atm != null)
                atm.Remove(name); // type of an attribute may change!

            int res;
            if (value == null)
            {
                if (atm != null)
                    atm[name] = null;
                res = NetCDF.nc_put_att_string(NcId, varid, name, new string[] { null });
                HandleResult(res);
            }
            else if (value is string strValue)
            {
                res = NcPutAttText(NcId, varid, name, strValue);
                HandleResult(res);
            }
            else if (value is string[] strArr)
            {
                res = NetCDF.nc_put_att_string(NcId, varid, name, strArr);
                HandleResult(res);
            }
            else if (value is DateTime)
            {
                if (atm == null)
                    throw new InvalidOperationException("Cannot write DateTime without AttributeTypeMap");
                atm[name] = typeof(DateTime);
                string s = DateTimesToString(new DateTime[] { (DateTime)value });
                res = NcPutAttText(NcId, varid, name, s);
                HandleResult(res);
            }
            else if (value is DateTime[])
            {
                if (atm == null)
                    throw new InvalidOperationException("Cannot write array of DateTime without AttributeTypeMap");
                atm[name] = typeof(DateTime[]);
                string s = DateTimesToString((DateTime[])value);
                res = NcPutAttText(NcId, varid, name, s);
                HandleResult(res);
            }
            else if (value is bool)
            {
                if (atm == null)
                    throw new InvalidOperationException("Cannot write DateTime without AttributeTypeMap");
                atm[name] = typeof(bool);
                byte bvalue = ((bool)value) ? (byte)1 : (byte)0;
                res = NetCDF.nc_put_att_ubyte(NcId, varid, name, new byte[] { bvalue });
                HandleResult(res);
            }
            else if (value is bool[])
            {
                if (atm == null)
                    throw new InvalidOperationException("Cannot write DateTime without AttributeTypeMap");
                atm[name] = typeof(bool[]);
                byte[] bvalue = Array.ConvertAll((bool[])value, p => p ? (byte)1 : (byte)0);
                res = NetCDF.nc_put_att_ubyte(NcId, varid, name, bvalue);
                HandleResult(res);
            }
            else // Numeric types
            {
                if (value is Array && ((Array)value).Length == 1)
                    if (atm != null)
                        atm[name] = value.GetType();

                if (value is byte)
                    value = new byte[] { ((byte)value) };
                else if (value is sbyte)
                    value = new sbyte[] { ((sbyte)value) };
                else if (value is short)
                    value = new short[] { ((short)value) };
                else if (value is int)
                    value = new int[] { ((int)value) };
                else if (value is ushort)
                    value = new ushort[] { ((ushort)value) };
                else if (value is uint)
                    value = new uint[] { ((uint)value) };
                else if (value is Int64)
                    value = new Int64[] { ((Int64)value) };
                else if (value is UInt64)
                    value = new UInt64[] { ((UInt64)value) };
                else if (value is float)
                    value = new float[] { ((float)value) };
                else if (value is double)
                    value = new double[] { ((double)value) };

                if (value.GetType().GetElementType() == typeof(sbyte))
                    NetCDF.nc_put_att_schar(NcId, varid, name, ((sbyte[])value));
                else if (value.GetType().GetElementType() == typeof(byte))
                    NetCDF.nc_put_att_ubyte(NcId, varid, name, ((byte[])value));
                else if (value.GetType().GetElementType() == typeof(short))
                    NetCDF.nc_put_att_short(NcId, varid, name, ((short[])value));
                else if (value.GetType().GetElementType() == typeof(int))
                    NetCDF.nc_put_att_int(NcId, varid, name, ((int[])value));
                else if (value.GetType().GetElementType() == typeof(ushort))
                    NetCDF.nc_put_att_ushort(NcId, varid, name, ((ushort[])value));
                else if (value.GetType().GetElementType() == typeof(uint))
                    NetCDF.nc_put_att_uint(NcId, varid, name, ((uint[])value));
                else if (value is float[])
                    NetCDF.nc_put_att_float(NcId, varid, name, ((float[])value));
                else if (value is double[])
                    NetCDF.nc_put_att_double(NcId, varid, name, ((double[])value));
                else if (value.GetType().GetElementType() == typeof(Int64))
                    NetCDF.nc_put_att_longlong(NcId, varid, name, ((Int64[])value));
                else if (value.GetType().GetElementType() == typeof(UInt64))
                    NetCDF.nc_put_att_ulonglong(NcId, varid, name, ((UInt64[])value));
                else
                    throw new ArgumentException("Unsupported type of attribute", "value");

            }
        }

        /// <summary>
        /// Handles the result code for NetCDF operations.
        /// In case of an error throws the NetCDFException exception.
        /// </summary>
        /// <exception cref="NetCDFException" />
        internal static void HandleResult(int resultCode)
        {
            if (resultCode == (int)ResultCode.NC_NOERR)
                return;

            throw new NetCDFException(resultCode);
        }

        #endregion

        #region IChunkSizesAdjustable implementation

        /// <summary>
        /// Sets the chunk sizes (in data elements).
        /// </summary>
        /// <seealso cref="IChunkSizesAdjustable"/>
        public void SetChunkSizes(int[] sizes)
        {
            chunkSizes = sizes;
        }

        internal int[] ChunkSizes { get { return chunkSizes; } }

        #endregion

        /// <summary>
        /// Create a new Dimension of length N (N = 0 unlimited)
        /// </summary>
        public void CreateDimension(string dim, int len)
        {
            int res;
            int id;
            res = NetCDF.nc_inq_dimid(this.NcId, dim, out id);
            if (res == (int)ResultCode.NC_EBADDIM)
            {
                StartChanges();
                res = NetCDF.nc_def_dim(this.NcId, dim, new IntPtr(len), out id);
                Commit();
                HandleResult(res);
            }
            else
            {
                HandleResult(res);
            }
        }
    }

    internal class AttributeTypeMap
    {
        public const string AttributeName = "_dataSetAttTypeMap";
        public const string AttributeVarSpecialType = "_varSpecType";
        public const string AttributeVarActualShape = "_varActualShape";

        private int ncid;
        private int varid;
        private Dictionary<string, Type> map = new Dictionary<string, Type>();
        private bool modified = false;

        public AttributeTypeMap(int ncid, int varid)
        {
            this.ncid = ncid;
            this.varid = varid;
            NcType type;
            IntPtr len;
            int resultCode = NetCDF.nc_inq_att(ncid, varid, AttributeName, out type, out len);
            if (resultCode == (int)ResultCode.NC_NOERR &&
                (type == NcType.NC_STRING || type == NcType.NC_CHAR))
            {
                string typeMapString = NetCDFDataSet.NcGetAttText(ncid, varid, AttributeName, (int)len, out resultCode);
                if (resultCode == (int)ResultCode.NC_NOERR)
                    Parse(typeMapString.Substring(0, Math.Min((int)len, typeMapString.Length)));
            }
        }

        public void Store()
        {
            if (modified)
            {
                string s = ToString();
                int res = NetCDFDataSet.NcPutAttText(ncid, varid, AttributeName, s);
                NetCDFDataSet.HandleResult(res);
                modified = false;
            }
        }

        private void Parse(string s)
        {
            modified = false;
            map.Clear();
            Dictionary<string, Type> m = new Dictionary<string, Type>();
            foreach (string def in s.Split(new char[] { ';' }, StringSplitOptions.RemoveEmptyEntries))
            {
                string[] pair = def.Split(new char[] { ' ' }, StringSplitOptions.RemoveEmptyEntries);
                if (pair.Length != 2)
                {
                    Trace.WriteLineIf(NetCDFDataSet.TraceNetCDFDataSet.TraceError, "Syntax error while parsing _dataSetAttTypeMap attribute");
                    return;
                }
                try
                {
                    if (pair[1] == "(null)")
                        m.Add(pair[0], null);
                    else
                        m.Add(pair[0], DataSet.GetType(pair[1]));
                }
                catch (Exception exc)
                {
                    Trace.WriteLineIf(NetCDFDataSet.TraceNetCDFDataSet.TraceError, "Exception while parsing _dataSetAttTypeMap: " + exc.Message);
                    return;
                }
            }
            map = m;
        }

        public override string ToString()
        {
            StringBuilder sb = new StringBuilder();
            foreach (KeyValuePair<string, Type> pair in map)
                sb.AppendFormat("{0} {1};", pair.Key, pair.Value == null ? "(null)" : pair.Value.FullName);
            return sb.ToString();
        }

        public void Remove(string name)
        {
            modified = modified || map.Remove(name);
        }

        public Type this[string name]
        {
            get
            {
                return map[name];
            }
            set
            {
                if (map.ContainsKey(name))
                {
                    if (map[name] != value)
                    {
                        map[name] = value;
                        modified = true;
                    }
                }
                else
                {
                    map.Add(name, value);
                    modified = true;
                }
            }
        }



        public bool IsArray(string name)
        {
            Type type;
            if (map.TryGetValue(name, out type))
                return type.IsArray;
            else
                return false;
        }

        public bool Contains(string name)
        {
            return map.ContainsKey(name);
        }
    }
}
<|MERGE_RESOLUTION|>--- conflicted
+++ resolved
@@ -260,9 +260,6 @@
             rollbackEnabled = ((NetCDFUri)this.uri).EnableRollback;
             deflate = ((NetCDFUri)this.uri).Deflate;
             trimTrailingZero = ((NetCDFUri)this.uri).TrimTrailingZero;
-<<<<<<< HEAD
-            InitializeFromFile(((NetCDFUri)this.uri).FileName, openMode);
-=======
 
             if (((NetCDFUri)this.uri).Url.Length > 0) {
                 InitializeFromUrl(((NetCDFUri)this.uri).Url);
@@ -463,7 +460,6 @@
             {
                 IsAutocommitEnabled = false;
             }
->>>>>>> e2205b84
         }
 
         private void InitializeFromFile(string fileName, ResourceOpenMode openMode)
@@ -475,7 +471,6 @@
                 initializing = true;
                 int res;
 
-<<<<<<< HEAD
                 bool exists = true;
                 bool isUrl = false;
 
@@ -485,9 +480,6 @@
                 } else {
                     exists = File.Exists(fileName);
                 }
-=======
-                bool exists = File.Exists(fileName);
->>>>>>> e2205b84
 
                 if (openMode == ResourceOpenMode.Create && exists)
                 {
@@ -512,11 +504,7 @@
                     if (openMode == ResourceOpenMode.CreateNew)
                         throw new IOException("The open mode is createNew but the file already exists");
 
-<<<<<<< HEAD
                     if (!isUrl && ((File.GetAttributes(fileName) & FileAttributes.ReadOnly) != 0) && openMode != ResourceOpenMode.ReadOnly)
-=======
-                    if ((File.GetAttributes(fileName) & FileAttributes.ReadOnly) != 0 && openMode != ResourceOpenMode.ReadOnly)
->>>>>>> e2205b84
                     {
                         openMode = ResourceOpenMode.ReadOnly;
                         Trace.WriteLineIf(TraceNetCDFDataSet.TraceWarning, "NetCDFDataSet: Opening file in read only mode");
